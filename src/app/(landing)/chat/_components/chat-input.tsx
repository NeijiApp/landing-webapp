--- conflicted
+++ resolved
@@ -1,23 +1,7 @@
 "use client";
 
-<<<<<<< HEAD
-import {
-	ArrowRight,
-	Ban,
-	FileText,
-	type LucideIcon,
-	Play,
-	RotateCcw,
-	SendHorizonal,
-	Signpost,
-	TextCursor,
-	TextCursorInput,
-} from "lucide-react";
-import { useMemo, useState } from "react";
-=======
 import { Plus, Ban, SendHorizonal } from "lucide-react";
 import { useMemo } from "react";
->>>>>>> ed4491e8
 import { Button } from "~/components/ui/button";
 import { Input } from "~/components/ui/input";
 import { useChatState } from "./provider";
@@ -97,135 +81,6 @@
 	const { isOpen, toggleDrawer } = useDrawer();
 
 	return (
-<<<<<<< HEAD
-		<div className="fixed bottom-0 w-full max-w-xl self-center">
-			<div className="-translate-x-1/2 -translate-y-full absolute absolute top-0 left-1/2 w-full">
-				<div className="relative flex flex-col items-center">
-					<div className="flex gap-1 rounded-t-xl bg-background p-1">
-						<ChatModeButton
-							onClick={() => setCardOpen((v) => (v === "play" ? null : "play"))}
-							variant={cardOpen === "play" ? "default" : "ghost"}
-							icon={Play}
-							tooltip="Audio Player"
-						/>
-						<ChatModeButton
-							onClick={() =>
-								setCardOpen((v) => (v === "options" ? null : "options"))
-							}
-							variant={cardOpen === "options" ? "default" : "ghost"}
-							icon={Signpost}
-							tooltip="Option Selection"
-						/>
-						<ChatModeButton
-							onClick={() => setCardOpen((v) => (v === "form" ? null : "form"))}
-							variant={cardOpen === "form" ? "default" : "ghost"}
-							icon={TextCursorInput}
-							tooltip="Form"
-						/>
-					</div>
-					<ChatCard
-						isOpen={cardOpen === "play"}
-						setOpen={(v) => setCardOpen(v ? "play" : null)}
-					>
-						<div className="w-full space-y-3">
-							{/* Controls */}
-							<div className="flex items-end justify-between">
-								<div className="flex items-center gap-2">
-									<Button size="icon" variant="outline" aria-label="Play">
-										<Play className="h-5 w-5" />
-									</Button>
-									<Button size="icon" variant="outline" aria-label="Reset">
-										<RotateCcw className="h-5 w-5" />
-									</Button>
-								</div>
-
-								<span className="w-12 text-right font-mono text-sm tabular-nums">
-									01:23
-								</span>
-							</div>
-
-							{/* Progress Bar */}
-							<div className="flex items-center gap-3">
-								<input
-									type="range"
-									min={0}
-									max={100}
-									className="h-2 w-full rounded-lg bg-primary/20 accent-primary"
-								/>
-							</div>
-						</div>
-					</ChatCard>
-					<ChatCard
-						isOpen={cardOpen === "options"}
-						setOpen={(v) => setCardOpen(v ? "options" : null)}
-					>
-						<div className="grid grid-cols-2 gap-2">
-							<Button className="h-18" variant="outline">
-								Option 1
-							</Button>
-							<Button className="h-18" variant="outline">
-								Option 2
-							</Button>
-							<Button className="h-18" variant="outline">
-								Option 3
-							</Button>
-							<Button className="h-18" variant="outline">
-								Option 4
-							</Button>
-						</div>
-					</ChatCard>
-					<ChatCard
-						isOpen={cardOpen === "form"}
-						setOpen={(v) => setCardOpen(v ? "form" : null)}
-					>
-						<div className="space-y-2">
-							<Input type="email" placeholder="Enter your email to subscribe" />
-							<Button type="submit" className="w-full">
-								Submit
-							</Button>
-						</div>
-					</ChatCard>
-				</div>
-			</div>
-			<div className="relative rounded-t-2xl bg-background p-4">
-				<div className="relative flex items-center gap-2">
-					<Input
-						disabled={isLoading}
-						type="text"
-						value={input}
-						onChange={handleInputChange}
-						onKeyDown={(e) => {
-							if (e.key === "Enter" && handleSubmit && !e.shiftKey) {
-								e.preventDefault();
-								handleSubmit(
-									e as unknown as React.MouseEvent<HTMLButtonElement>,
-								);
-							}
-						}}
-						onFocus={onChatFocus}
-						placeholder={messages.length === 0 ? "Ask Neiji" : "Message"}
-						className="h-14 flex-1 rounded-full border bg-white pr-14 pl-5 text-base focus-visible:outline-none focus-visible:ring-3 focus-visible:ring-primary/50 md:text-md"
-					/>
-					<Button
-						disabled={!isLoading && input.length === 0}
-						type="submit"
-						onClick={
-							isLoading
-								? () => {
-										stop();
-									}
-								: handleSubmit
-						}
-						size="icon"
-						className="-translate-y-1/2 absolute top-1/2 right-2 z-50 size-11 rounded-full p-2 text-white"
-					>
-						{isLoading ? (
-							<Ban className="size-6" />
-						) : (
-							<SendHorizonal className="size-6" />
-						)}
-					</Button>
-=======
 		<div className="relative">
 			{/* Custom drawer that appears behind the input */}
 			<div className="mb-16">
@@ -279,7 +134,6 @@
 							)}
 						</Button>
 					</div>
->>>>>>> ed4491e8
 				</div>
 			</div>
 		</div>
