--- conflicted
+++ resolved
@@ -20,7 +20,6 @@
 	className?: string;
 }
 
-<<<<<<< HEAD
 export function EnhancedAudioPlayer({
 	audioUrl,
 	title = "Meditation Audio",
@@ -145,38 +144,26 @@
 		return `${minutes}:${seconds.toString().padStart(2, "0")}`;
 	};
 
-	const progressPercentage = duration > 0 ? (currentTime / duration) * 100 : 0;
-
-	if (isLoading) {
-		return (
-			<div
-				className={cn(
-					"rounded-xl border border-orange-300 bg-gradient-to-r from-orange-100 to-orange-200 p-4",
-					className,
-				)}
-			>
-				<div className="flex items-center justify-center gap-2 text-orange-700">
-					<div className="h-4 w-4 animate-spin rounded-full border-orange-600 border-b-2" />
-					<span className="text-sm">Loading audio...</span>
-				</div>
-			</div>
-		);
-	}
+    const progressPercentage = duration > 0 ? (currentTime / duration) * 100 : 0;
+
+    if (isLoading) {
+        return (
+            <div className={cn("w-full bg-gradient-to-r from-orange-100 to-orange-200 rounded-xl p-4 border border-orange-300", className)}>
+                <div className="flex items-center justify-center gap-2 text-orange-700">
+                    <div className="animate-spin rounded-full h-4 w-4 border-b-2 border-orange-600" />
+                    <span className="text-sm">Loading audio...</span>
+                </div>
+            </div>
+        );
+    }
 
 	return (
-		<div
-			className={cn(
-				"rounded-xl border border-orange-300 bg-gradient-to-r from-orange-100 to-orange-200 p-4 shadow-lg",
-				className,
-			)}
-		>
+        <div className={cn("w-full bg-gradient-to-r from-orange-100 to-orange-200 rounded-xl p-4 border border-orange-300 shadow-lg", className)}>
 			{/* Title */}
-			<div className="mb-4 text-center">
-				<h3 className="font-semibold text-lg text-orange-800">{title}</h3>
-				<p className="text-orange-600 text-sm">
-					{formatTime(currentTime)} / {formatTime(duration)}
-				</p>
-			</div>
+            <div className="text-center mb-4">
+                <h3 className="font-semibold text-orange-800 text-lg">{title}</h3>
+                <p className="text-orange-600 text-sm">{formatTime(currentTime)} / {formatTime(duration)}</p>
+            </div>
 
 			{/* Progress Bar */}
 			<div className="mb-4">
@@ -289,254 +276,6 @@
 			</div>
 
 			<style jsx>{`
-=======
-export function EnhancedAudioPlayer({ audioUrl, title = "Meditation Audio", className }: EnhancedAudioPlayerProps) {
-  const [isPlaying, setIsPlaying] = useState(false);
-  const [currentTime, setCurrentTime] = useState(0);
-  const [duration, setDuration] = useState(0);
-  const [volume, setVolume] = useState(1);
-  const [isMuted, setIsMuted] = useState(false);
-  const [isLoading, setIsLoading] = useState(true);
-  const audioRef = useRef<HTMLAudioElement | null>(null);
-
-  useEffect(() => {
-    const audio = new Audio(audioUrl);
-    audioRef.current = audio;
-
-    const handleLoadedMetadata = () => {
-      setDuration(audio.duration);
-      setIsLoading(false);
-    };
-
-    const handleTimeUpdate = () => {
-      setCurrentTime(audio.currentTime);
-    };
-
-    const handleEnded = () => {
-      setIsPlaying(false);
-      setCurrentTime(0);
-    };
-
-    const handleError = () => {
-      setIsLoading(false);
-      console.error('Audio loading error');
-    };
-
-    audio.addEventListener('loadedmetadata', handleLoadedMetadata);
-    audio.addEventListener('timeupdate', handleTimeUpdate);
-    audio.addEventListener('ended', handleEnded);
-    audio.addEventListener('error', handleError);
-
-    return () => {
-      audio.pause();
-      audio.removeEventListener('loadedmetadata', handleLoadedMetadata);
-      audio.removeEventListener('timeupdate', handleTimeUpdate);
-      audio.removeEventListener('ended', handleEnded);
-      audio.removeEventListener('error', handleError);
-    };
-  }, [audioUrl]);
-
-  const togglePlayback = () => {
-    if (!audioRef.current) return;
-
-    if (isPlaying) {
-      audioRef.current.pause();
-      setIsPlaying(false);
-    } else {
-      audioRef.current.play();
-      setIsPlaying(true);
-    }
-  };
-
-  const handleSeek = (e: React.MouseEvent<HTMLDivElement>) => {
-    if (!audioRef.current) return;
-
-    const rect = e.currentTarget.getBoundingClientRect();
-    const clickX = e.clientX - rect.left;
-    const newTime = (clickX / rect.width) * duration;
-    
-    audioRef.current.currentTime = newTime;
-    setCurrentTime(newTime);
-  };
-
-  const handleVolumeChange = (e: React.ChangeEvent<HTMLInputElement>) => {
-    const newVolume = parseFloat(e.target.value);
-    setVolume(newVolume);
-    if (audioRef.current) {
-      audioRef.current.volume = newVolume;
-    }
-    setIsMuted(newVolume === 0);
-  };
-
-  const toggleMute = () => {
-    if (!audioRef.current) return;
-
-    if (isMuted) {
-      audioRef.current.volume = volume;
-      setIsMuted(false);
-    } else {
-      audioRef.current.volume = 0;
-      setIsMuted(true);
-    }
-  };
-
-  const skipTime = (seconds: number) => {
-    if (!audioRef.current) return;
-
-    const newTime = Math.max(0, Math.min(duration, currentTime + seconds));
-    audioRef.current.currentTime = newTime;
-    setCurrentTime(newTime);
-  };
-
-  const restart = () => {
-    if (!audioRef.current) return;
-
-    audioRef.current.currentTime = 0;
-    setCurrentTime(0);
-  };
-
-  const downloadAudio = () => {
-    const link = document.createElement('a');
-    link.href = audioUrl;
-    link.download = `${title.replace(/[^a-z0-9]/gi, '_').toLowerCase()}.mp3`;
-    document.body.appendChild(link);
-    link.click();
-    document.body.removeChild(link);
-  };
-
-  const formatTime = (time: number) => {
-    const minutes = Math.floor(time / 60);
-    const seconds = Math.floor(time % 60);
-    return `${minutes}:${seconds.toString().padStart(2, '0')}`;
-  };
-
-  const progressPercentage = duration > 0 ? (currentTime / duration) * 100 : 0;
-
-  if (isLoading) {
-    return (
-      <div className={cn("w-full bg-gradient-to-r from-orange-100 to-orange-200 rounded-xl p-4 border border-orange-300", className)}>
-        <div className="flex items-center justify-center gap-2 text-orange-700">
-          <div className="animate-spin rounded-full h-4 w-4 border-b-2 border-orange-600" />
-          <span className="text-sm">Loading audio...</span>
-        </div>
-      </div>
-    );
-  }
-
-  return (
-    <div className={cn("w-full bg-gradient-to-r from-orange-100 to-orange-200 rounded-xl p-4 border border-orange-300 shadow-lg", className)}>
-      {/* Title */}
-      <div className="text-center mb-4">
-        <h3 className="font-semibold text-orange-800 text-lg">{title}</h3>
-        <p className="text-orange-600 text-sm">
-          {formatTime(currentTime)} / {formatTime(duration)}
-        </p>
-      </div>
-
-      {/* Progress Bar */}
-      <div className="mb-4">
-        <div 
-          className="w-full h-2 bg-orange-200 rounded-full cursor-pointer relative overflow-hidden"
-          onClick={handleSeek}
-        >
-          <div 
-            className="h-full bg-gradient-to-r from-orange-500 to-orange-600 rounded-full transition-all duration-150"
-            style={{ width: `${progressPercentage}%` }}
-          />
-          <div 
-            className="absolute top-0 w-3 h-3 bg-orange-600 rounded-full shadow-md transform -translate-y-0.5 transition-all duration-150"
-            style={{ left: `calc(${progressPercentage}% - 6px)` }}
-          />
-        </div>
-      </div>
-
-      {/* Controls */}
-      <div className="flex items-center justify-between mb-4">
-        {/* Left Controls */}
-        <div className="flex items-center gap-2">
-          <Button
-            onClick={restart}
-            size="sm"
-            variant="ghost"
-            className="text-orange-700 hover:bg-orange-200 p-2"
-          >
-            <RotateCcw className="size-4" />
-          </Button>
-          
-          <Button
-            onClick={() => skipTime(-10)}
-            size="sm"
-            variant="ghost"
-            className="text-orange-700 hover:bg-orange-200 p-2"
-          >
-            <SkipBack className="size-4" />
-          </Button>
-        </div>
-
-        {/* Play/Pause Button */}
-        <Button
-          onClick={togglePlayback}
-          size="lg"
-          className="bg-orange-500 hover:bg-orange-600 text-white rounded-full w-12 h-12 p-0 shadow-lg"
-        >
-          {isPlaying ? <Pause className="size-6" /> : <Play className="size-6 ml-0.5" />}
-        </Button>
-
-        {/* Right Controls */}
-        <div className="flex items-center gap-2">
-          <Button
-            onClick={() => skipTime(10)}
-            size="sm"
-            variant="ghost"
-            className="text-orange-700 hover:bg-orange-200 p-2"
-          >
-            <SkipForward className="size-4" />
-          </Button>
-          
-          <Button
-            onClick={downloadAudio}
-            size="sm"
-            variant="ghost"
-            className="text-orange-700 hover:bg-orange-200 p-2"
-          >
-            <Download className="size-4" />
-          </Button>
-        </div>
-      </div>
-
-      {/* Volume Control */}
-      <div className="flex items-center gap-3">
-        <Button
-          onClick={toggleMute}
-          size="sm"
-          variant="ghost"
-          className="text-orange-700 hover:bg-orange-200 p-2"
-        >
-          {isMuted ? <VolumeX className="size-4" /> : <Volume2 className="size-4" />}
-        </Button>
-        
-        <div className="flex-1">
-          <input
-            type="range"
-            min="0"
-            max="1"
-            step="0.1"
-            value={isMuted ? 0 : volume}
-            onChange={handleVolumeChange}
-            className="w-full h-1 bg-orange-200 rounded-lg appearance-none cursor-pointer slider"
-            style={{
-              background: `linear-gradient(to right, #f97316 0%, #f97316 ${(isMuted ? 0 : volume) * 100}%, #fed7aa ${(isMuted ? 0 : volume) * 100}%, #fed7aa 100%)`
-            }}
-          />
-        </div>
-        
-        <span className="text-xs text-orange-600 min-w-[30px] text-right">
-          {Math.round((isMuted ? 0 : volume) * 100)}%
-        </span>
-      </div>
-
-      <style jsx>{`
->>>>>>> d1f5134d
         .slider::-webkit-slider-thumb {
           appearance: none;
           height: 16px;
