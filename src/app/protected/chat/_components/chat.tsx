import type * as React from "react";
import { cn } from "~/lib/utils";

import { ScrollArea } from "~/components/ui/scroll-area";

export function Chat({ className, ...props }: React.ComponentProps<"div">) {
	return (
		<div
			className={cn(
<<<<<<< HEAD
				"relative mx-auto min-h-[calc(100vh-var(--spacing)*30)] max-w-2xl overflow-y-auto scroll-smooth",
=======
				"relative mx-auto min-h-[100dvh] max-w-2xl pb-[calc(104px+env(safe-area-inset-bottom))] scroll-smooth",
>>>>>>> d1f5134d
				className,
			)}
			{...props}
		/>
	);
}<|MERGE_RESOLUTION|>--- conflicted
+++ resolved
@@ -7,11 +7,7 @@
 	return (
 		<div
 			className={cn(
-<<<<<<< HEAD
-				"relative mx-auto min-h-[calc(100vh-var(--spacing)*30)] max-w-2xl overflow-y-auto scroll-smooth",
-=======
-				"relative mx-auto min-h-[100dvh] max-w-2xl pb-[calc(104px+env(safe-area-inset-bottom))] scroll-smooth",
->>>>>>> d1f5134d
+                "relative mx-auto min-h-[100dvh] max-w-2xl pb-[calc(104px+env(safe-area-inset-bottom))] scroll-smooth",
 				className,
 			)}
 			{...props}
